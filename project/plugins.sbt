--- conflicted
+++ resolved
@@ -11,13 +11,8 @@
 
 addSbtPlugin("org.jmotor.sbt" % "sbt-dependency-updates" % "1.2.7")
 
-<<<<<<< HEAD
-addSbtPlugin("org.xerial.sbt" % "sbt-sonatype" % "3.9.13")
+addSbtPlugin("org.xerial.sbt" % "sbt-sonatype" % "3.9.14")
 addSbtPlugin("com.github.sbt" % "sbt-pgp"      % "2.2.0")
-=======
-addSbtPlugin("org.xerial.sbt" % "sbt-sonatype" % "3.9.14")
-addSbtPlugin("com.github.sbt" % "sbt-pgp"      % "2.1.2")
->>>>>>> 224e0852
 addSbtPlugin("com.dwijnand"   % "sbt-dynver"   % "4.1.1")
 
 // addSbtPlugin("ch.epfl.scala" % "sbt-scala3-migrate" % "0.5.1")