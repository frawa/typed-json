package frawa.typedjson.schemaSpec

import munit.FunSuite
import frawa.typedjson.schema.SchemaValue
import frawa.typedjson.parser.ZioParser
import frawa.typedjson.parser.Parser
import scala.io.Source
import frawa.typedjson.schema.TestUtil
import frawa.typedjson.schema.Processor
import frawa.typedjson.schema.ValidationChecker
import frawa.typedjson.schema.InnerValue
import frawa.typedjson.schema.Pointer
import frawa.typedjson.schema.LoadedSchemasResolver
import frawa.typedjson.parser.Value
import frawa.typedjson.schema.Checked
import frawa.typedjson.schema.ValidationResult
import frawa.typedjson.schema.SpecMetaSchemas
import TestUtil._
class SchemaSpecTest extends FunSuite {
  implicit val zioParser = new ZioParser()
  val resolver           = SpecMetaSchemas.lazyResolver
  val base               = SpecMetaSchemas.draft202012
  val lazyResolver       = Some(SpecMetaSchemas.lazyResolver)

  def withSchemaSpec(name: String)(f: SchemaValue => Unit) {
    val Some(schema) = resolver(base.resolve(name))
    f(schema)
  }

  def validateSpec(valueName: String, schemaName: String)(f: Checked[ValidationResult] => Unit) {
    withSchemaSpec(schemaName) { schema =>
      withSchemaSpec(valueName) { value =>
        withProcessor(ValidationChecker())(schema, lazyResolver) { processor =>
          val checked = processor(InnerValue(value.value))
          f(checked)
        }
      }
    }
  }

  test("validate core against core") {
    validateSpec("meta/core", "meta/core") { checked =>
      assertEquals(checked.results, Seq())
      assertEquals(checked.count, 54)
      assertEquals(
        checked.validation.ignoredKeywords,
        Set("$vocabulary", "$schema")
      )
    }
  }

  test("validate core against validation") {
    validateSpec("meta/core", "meta/validation") { checked =>
      assertEquals(checked.results, Seq())
<<<<<<< HEAD
      assertEquals(checked.count, 22)
=======
      assertEquals(checked.count, 17)
>>>>>>> 1bc2114b
      assertEquals(
        checked.validation.ignoredKeywords,
        Set("$vocabulary", "$schema")
      )
    }
  }

  test("validate core against applicator") {
    validateSpec("meta/core", "meta/applicator") { checked =>
      assertEquals(checked.results, Seq())
      assertEquals(checked.count, 84)
      assertEquals(
        checked.validation.ignoredKeywords,
        Set("$vocabulary", "$schema")
      )
    }
  }

  test("validate validation against core") {
    validateSpec("meta/validation", "meta/core") { checked =>
      assertEquals(checked.results, Seq())
      assertEquals(checked.count, 65)
      assertEquals(
        checked.validation.ignoredKeywords,
        Set("$vocabulary", "$schema")
      )
    }
  }

  test("validate validation against validation") {
    validateSpec("meta/validation", "meta/validation") { checked =>
      assertEquals(checked.results, Seq())
<<<<<<< HEAD
      assertEquals(checked.count, 22)
=======
      assertEquals(checked.count, 17)
>>>>>>> 1bc2114b
      assertEquals(
        checked.validation.ignoredKeywords,
        Set("$vocabulary", "$schema")
      )
    }
  }

  test("validate validation against applicator") {
    validateSpec("meta/validation", "meta/applicator") { checked =>
      assertEquals(checked.results, Seq())
      assertEquals(checked.count, 168)
      assertEquals(
        checked.validation.ignoredKeywords,
        Set("$vocabulary", "$schema")
      )
    }
  }
}<|MERGE_RESOLUTION|>--- conflicted
+++ resolved
@@ -52,11 +52,7 @@
   test("validate core against validation") {
     validateSpec("meta/core", "meta/validation") { checked =>
       assertEquals(checked.results, Seq())
-<<<<<<< HEAD
-      assertEquals(checked.count, 22)
-=======
       assertEquals(checked.count, 17)
->>>>>>> 1bc2114b
       assertEquals(
         checked.validation.ignoredKeywords,
         Set("$vocabulary", "$schema")
@@ -89,11 +85,7 @@
   test("validate validation against validation") {
     validateSpec("meta/validation", "meta/validation") { checked =>
       assertEquals(checked.results, Seq())
-<<<<<<< HEAD
-      assertEquals(checked.count, 22)
-=======
       assertEquals(checked.count, 17)
->>>>>>> 1bc2114b
       assertEquals(
         checked.validation.ignoredKeywords,
         Set("$vocabulary", "$schema")
